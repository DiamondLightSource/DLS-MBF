--- conflicted
+++ resolved
@@ -22,12 +22,7 @@
 
 # Suitable for development, needs to be updated for final release.
 # EPICS_DEVICE = /home/mga83/epics/epics_device
-<<<<<<< HEAD
-
 EPICS_DEVICE = /segfs/tango/contrib/debian9/epics/epics_device
-=======
-EPICS_DEVICE = /dls_sw/prod/R3.14.12.3/support/epics_device/1-4
->>>>>>> 66237f87
 
 # EPICS_BASE usually appears last so other apps can override stuff.
 # Point this to the EPICS installation.
