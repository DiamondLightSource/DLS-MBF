4 0 1
beginScreenProperties
major 4
minor 0
release 1
x 65
y 94
w 456
h 648
font "helvetica-medium-r-8.0"
ctlFont "helvetica-medium-r-8.0"
btnFont "helvetica-medium-r-8.0"
fgColor index 14
bgColor index 3
textColor index 14
ctlFgColor1 index 14
ctlFgColor2 index 0
ctlBgColor1 index 0
ctlBgColor2 index 14
topShadowColor index 0
botShadowColor index 14
title "$(device):$(axis) Overview"
showGrid
snapToGrid
gridSize 8
disableScroll
endScreenProperties

# (Rectangle)
object activeRectangleClass
beginObjectProperties
major 4
minor 0
release 0
x 8
y 48
w 232
h 112
lineColor index 14
fill
fillColor index 4
endObjectProperties

# (Related Display)
object relatedDisplayClass
beginObjectProperties
major 4
minor 4
release 0
x 16
y 62
w 208
h 20
fgColor index 43
bgColor index 4
topShadowColor index 1
botShadowColor index 11
font "helvetica-bold-r-12.0"
invisible
numPvs 4
numDsps 1
displayFileName {
  0 "mbf/status.edl"
}
symbols {
  0 "device=$(device),axis0=$(axis0),axis1=$(axis1),axis01=$(axis01),mode=$(mode)"
}
replaceSymbols {
  0 1
}
endObjectProperties

# (Related Display)
object relatedDisplayClass
beginObjectProperties
major 4
minor 4
release 0
x 96
y 408
w 288
h 24
fgColor index 14
bgColor index 0
topShadowColor index 0
botShadowColor index 14
font "helvetica-medium-r-18.0"
invisible
numPvs 4
numDsps 1
displayFileName {
  0 "tune_fit/peaks.edl"
}
symbols {
  0 "tune_prefix=$(device):$(axis)"
}
replaceSymbols {
  0 1
}
endObjectProperties

# (Rectangle)
object activeRectangleClass
beginObjectProperties
major 4
minor 0
release 0
x 248
y 48
w 200
h 112
lineColor index 14
fill
fillColor index 4
endObjectProperties

# (Static Text)
object activeXTextClass
beginObjectProperties
major 4
minor 1
release 1
x 0
y 0
w 456
h 32
font "helvetica-medium-r-18.0"
fontAlign "center"
fgColor index 14
bgColor index 73
value {
  "$(device):$(axis) Overview"
}
endObjectProperties

# (Exit Button)
object activeExitButtonClass
beginObjectProperties
major 4
minor 1
release 0
x 392
y 408
w 56
h 24
fgColor index 46
bgColor index 4
topShadowColor index 1
botShadowColor index 11
label "EXIT"
font "helvetica-bold-r-12.0"
3d
endObjectProperties

# (Shell Command)
object shellCmdClass
beginObjectProperties
major 4
minor 3
release 0
x 4
y 4
w 24
h 24
fgColor index 14
bgColor index 3
topShadowColor index 1
botShadowColor index 11
font "helvetica-bold-r-14.0"
buttonLabel "?"
numCmds 1
command {
  0 "mbf-help overview"
}
includeHelpIcon
endObjectProperties

# (Menu Button)
object activeMenuButtonClass
beginObjectProperties
major 4
minor 0
release 0
x 304
y 64
w 80
h 24
fgColor index 14
bgColor index 3
inconsistentColor index 0
topShadowColor index 1
botShadowColor index 11
controlPv "$(device):$(axis):FIR:GAIN_S"
font "helvetica-medium-r-12.0"
endObjectProperties

# (Static Text)
object activeXTextClass
beginObjectProperties
major 4
minor 1
release 1
x 256
y 72
w 31
h 14
font "helvetica-bold-r-12.0"
fgColor index 14
bgColor index 0
useDisplayBg
value {
  "Gain:"
}
autoSize
endObjectProperties

# (Static Text)
object activeXTextClass
beginObjectProperties
major 4
minor 1
release 1
x 256
y 104
w 40
h 14
font "helvetica-bold-r-12.0"
fgColor index 14
bgColor index 0
useDisplayBg
value {
  "Phase:"
}
autoSize
endObjectProperties

# (Motif Slider)
object activeMotifSliderClass
beginObjectProperties
major 4
minor 2
release 0
x 304
y 104
w 136
h 24
fgColor index 6
bgColor index 2
2ndBgColor index 3
topShadowColor index 0
botShadowColor index 14
increment 10
controlPv "$(device):$(axis):FIR:0:PHASE_S"
controlLabelType "pvName"
font "helvetica-medium-r-8.0"
scaleMin -360
scaleMax 360
endObjectProperties

# (X-Y Graph)
object xyGraphClass
beginObjectProperties
major 4
minor 8
release 0
# Geometry
x 8
y 168
w 440
h 200
# Appearance
autoScaleBothDirections
autoScaleUpdateMs 2000
autoScaleThreshPct 80
graphTitle "Bunch motion standard deviation"
fgColor index 14
bgColor index 3
gridColor index 14
font "helvetica-medium-r-12.0"
# Operating Modes
nPts 2
# X axis properties
showXAxis
xAxisSrc "fromUser"
xMin -10
xMax 936
# Y axis properties
showYAxis
yAxisSrc "AutoScale"
yMin 0
yMax 1
# Y2 axis properties
y2AxisSrc "AutoScale"
y2Min 8300
y2Max 16600
# Trace Properties
numTraces 1
yPv {
  0 "$(device):$(adc_axis):ADC:MMS:STD"
}
plotUpdateMode {
  0 "y"
}
xSigned {
  0 3
}
ySigned {
  0 2425166
}
plotColor {
  0 index 27
}
endObjectProperties

# (Shell Command)
object shellCmdClass
beginObjectProperties
major 4
minor 3
release 0
x 8
y 440
w 136
h 24
fgColor index 25
bgColor index 4
topShadowColor index 1
botShadowColor index 11
font "helvetica-bold-r-12.0"
buttonLabel "Feedback On"
numCmds 1
command {
  0 "run-command 'Feeback On' mbf-control -f 1 $(device):$(axis)"
}
endObjectProperties

# (Static Text)
object activeXTextClass
beginObjectProperties
major 4
minor 1
release 1
x 96
y 408
w 47
h 21
font "helvetica-medium-r-18.0"
fgColor index 14
bgColor index 0
useDisplayBg
value {
  "Tune:"
}
autoSize
endObjectProperties

# (Text Monitor)
object activeXTextDspClass:noedit
beginObjectProperties
major 4
minor 6
release 0
x 152
y 408
w 72
h 21
controlPv "$(device):$(axis):TUNE"
font "helvetica-medium-r-18.0"
fgColor index 14
fgAlarm
bgColor index 0
useDisplayBg
autoHeight
precision 5
nullColor index 0
useHexPrefix
newPos
objType "monitors"
noExecuteClipMask
endObjectProperties

# (Static Text)
object activeXTextClass
beginObjectProperties
major 4
minor 1
release 1
x 240
y 408
w 55
h 21
font "helvetica-medium-r-18.0"
fgColor index 14
bgColor index 0
useDisplayBg
value {
  "Phase:"
}
autoSize
endObjectProperties

# (Text Monitor)
object activeXTextDspClass:noedit
beginObjectProperties
major 4
minor 6
release 0
x 304
y 408
w 72
h 21
controlPv "$(device):$(axis):PHASE"
font "helvetica-medium-r-18.0"
fontAlign "right"
fgColor index 14
fgAlarm
bgColor index 0
useDisplayBg
autoHeight
limitsFromDb
nullColor index 0
useHexPrefix
newPos
objType "monitors"
noExecuteClipMask
endObjectProperties

# (Text Control)
object activeXTextDspClass
beginObjectProperties
major 4
minor 6
release 0
x 392
y 80
w 48
h 20
controlPv "$(device):$(axis):FIR:0:PHASE_S"
font "helvetica-medium-r-14.0"
fontAlign "right"
fgColor index 14
bgColor index 0
useDisplayBg
editable
autoHeight
motifWidget
limitsFromDb
nullColor index 0
useHexPrefix
newPos
inputFocusUpdates
objType "controls"
endObjectProperties

# (Text Monitor)
object activeXTextDspClass:noedit
beginObjectProperties
major 4
minor 6
release 0
x 40
y 64
w 184
h 14
controlPv "$(device):$(axis):STATUS.DESC"
font "helvetica-medium-r-12.0"
fgColor index 14
bgColor index 0
useDisplayBg
autoHeight
limitsFromDb
nullColor index 0
useHexPrefix
newPos
objType "monitors"
noExecuteClipMask
endObjectProperties

# (Rectangle)
object activeRectangleClass
beginObjectProperties
major 4
minor 0
release 0
x 16
y 64
w 16
h 16
lineColor index 14
fill
fillColor index 16
fillAlarm
alarmPv "$(device):$(axis):STATUS"
endObjectProperties

# (Static Text)
object activeXTextClass
beginObjectProperties
major 4
minor 1
release 1
x 8
y 40
w 120
h 16
font "helvetica-medium-r-12.0"
fontAlign "center"
fgColor index 1
bgColor index 10
value {
  "System Status"
}
endObjectProperties

# (Rectangle)
object activeRectangleClass
beginObjectProperties
major 4
minor 0
release 0
x 8
y 40
w 120
h 16
lineColor index 14
fillColor index 0
endObjectProperties

# (Static Text)
object activeXTextClass
beginObjectProperties
major 4
minor 1
release 1
x 8
y 376
w 440
h 24
font "helvetica-bold-r-14.0"
fontAlign "center"
fgColor index 14
bgColor index 0
useDisplayBg
value {
  "Target tune phase is +-180 deg"
}
endObjectProperties

# (Text Monitor)
object activeXTextDspClass:noedit
beginObjectProperties
major 4
minor 6
release 0
x 256
y 136
w 184
h 16
controlPv "$(device):$(axis):BUN:MODE"
font "helvetica-bold-r-14.0"
fgColor index 14
bgColor index 0
useDisplayBg
autoHeight
limitsFromDb
nullColor index 0
useHexPrefix
newPos
objType "monitors"
noExecuteClipMask
endObjectProperties

# (Text Monitor)
object activeXTextDspClass:noedit
beginObjectProperties
major 4
minor 6
release 0
x 16
y 136
w 216
h 14
controlPv "$(device):$(axis):SEQ:MODE"
font "helvetica-bold-r-12.0"
fgColor index 14
bgColor index 0
useDisplayBg
autoHeight
limitsFromDb
nullColor index 0
useHexPrefix
newPos
objType "monitors"
noExecuteClipMask
endObjectProperties

# (Static Text)
object activeXTextClass
beginObjectProperties
major 4
minor 1
release 1
x 248
y 40
w 120
h 16
font "helvetica-medium-r-12.0"
fontAlign "center"
fgColor index 1
bgColor index 10
value {
  "Feedback Settings"
}
endObjectProperties

# (Rectangle)
object activeRectangleClass
beginObjectProperties
major 4
minor 0
release 0
x 248
y 40
w 120
h 16
lineColor index 14
fillColor index 0
endObjectProperties

# (Related Display)
object relatedDisplayClass
beginObjectProperties
major 4
minor 4
release 0
x 8
y 408
w 72
h 24
fgColor index 43
bgColor index 4
topShadowColor index 1
botShadowColor index 11
font "helvetica-bold-r-12.0"
buttonLabel "System"
numPvs 4
numDsps 1
displayFileName {
  0 "mbf/$(mode).edl"
}
symbols {
  0 "device=$(device),axis0=$(axis0),axis1=$(axis1),axis01=$(axis01),mode=$(mode)"
}
replaceSymbols {
  0 1
}
<<<<<<< HEAD
endObjectProperties

# (Menu Mux PV)
object menuMuxPVClass
beginObjectProperties
major 4
minor 0
release 0
x 32
y 664
w 112
h 32
fgColour index 14
bgColour index 0
topShadowColour index 0
botShadowColour index 14
font "helvetica-medium-r-8.0"
numItems 1
symbolTag {
  0 "tune-prefix"
}
symbol0 {
  0 "tune_prefix"
}
PV0 {
  0 "$(device):$(axis):TUNE:PREFIX"
}
endObjectProperties

# (Shell Command)
object shellCmdClass
beginObjectProperties
major 4
minor 3
release 0
x 160
y 520
w 136
h 24
fgColor index 25
bgColor index 4
topShadowColor index 1
botShadowColor index 11
font "helvetica-bold-r-12.0"
buttonLabel "7/8+1 mode"
numCmds 1
command {
  0 "run-command 'Setup MBF in 7/8+1 mode' mbf-setup-tune -m 78 $(device):$(axis) TUNE"
}
endObjectProperties

# (Shell Command)
object shellCmdClass
beginObjectProperties
major 4
minor 3
release 0
x 8
y 472
w 136
h 24
fgColor index 25
bgColor index 4
topShadowColor index 1
botShadowColor index 11
font "helvetica-bold-r-12.0"
buttonLabel "Feedback Off"
numCmds 1
command {
  0 "run-command 'Feeback Off' mbf-control -f 0 $(device):$(axis)"
}
endObjectProperties

# (Shell Command)
object shellCmdClass
beginObjectProperties
major 4
minor 3
release 0
x 160
y 440
w 136
h 24
fgColor index 25
bgColor index 4
topShadowColor index 1
botShadowColor index 11
font "helvetica-bold-r-12.0"
buttonLabel "Tune Sweep On"
numCmds 1
command {
  0 "run-command 'Tune Sweep On' mbf-control -t 1 $(device):$(axis)"
}
endObjectProperties

# (Shell Command)
object shellCmdClass
beginObjectProperties
major 4
minor 3
release 0
x 160
y 472
w 136
h 24
fgColor index 25
bgColor index 4
topShadowColor index 1
botShadowColor index 11
font "helvetica-bold-r-12.0"
buttonLabel "Tune Sweep Off"
numCmds 1
command {
  0 "run-command 'Tune Sweep Off' mbf-control -t 0 $(device):$(axis)"
}
endObjectProperties

# (Shell Command)
object shellCmdClass
beginObjectProperties
major 4
minor 3
release 0
x 312
y 456
w 136
h 24
fgColor index 25
bgColor index 4
topShadowColor index 1
botShadowColor index 11
font "helvetica-bold-r-12.0"
buttonLabel "Cleaning!"
numCmds 1
command {
  0 "run-command 'Bunch cleaning' mbf-control -c 1 $(device):$(axis)"
}
endObjectProperties

# (Shell Command)
object shellCmdClass
beginObjectProperties
major 4
minor 3
release 0
x 160
y 552
w 136
h 24
fgColor index 25
bgColor index 4
topShadowColor index 1
botShadowColor index 11
font "helvetica-bold-r-12.0"
buttonLabel "16-bunch mode"
numCmds 1
command {
  0 "run-command 'Setup MBF in 16-bunch mode' mbf-setup-tune -m 16 $(device):$(axis) TUNE"
}
endObjectProperties

# (Shell Command)
object shellCmdClass
beginObjectProperties
major 4
minor 3
release 0
x 160
y 584
w 136
h 24
fgColor index 25
bgColor index 4
topShadowColor index 1
botShadowColor index 11
font "helvetica-bold-r-12.0"
buttonLabel "4-bunch mode"
numCmds 1
command {
  0 "run-command 'Setup MBF in 4-bunch mode' mbf-setup-tune -m 4 $(device):$(axis) TUNE"
}
endObjectProperties

# (Shell Command)
object shellCmdClass
beginObjectProperties
major 4
minor 3
release 0
x 160
y 616
w 136
h 24
fgColor index 25
bgColor index 4
topShadowColor index 1
botShadowColor index 11
font "helvetica-bold-r-12.0"
buttonLabel "Hybrid mode"
numCmds 1
command {
  0 "run-command 'Setup MBF in hybrid mode' mbf-setup-tune -m H $(device):$(axis) TUNE"
}
endObjectProperties
=======
endObjectProperties
>>>>>>> 35687dc8
<|MERGE_RESOLUTION|>--- conflicted
+++ resolved
@@ -654,7 +654,6 @@
 replaceSymbols {
   0 1
 }
-<<<<<<< HEAD
 endObjectProperties
 
 # (Menu Mux PV)
@@ -859,6 +858,3 @@
   0 "run-command 'Setup MBF in hybrid mode' mbf-setup-tune -m H $(device):$(axis) TUNE"
 }
 endObjectProperties
-=======
-endObjectProperties
->>>>>>> 35687dc8
