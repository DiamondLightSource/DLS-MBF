--- conflicted
+++ resolved
@@ -3,13 +3,8 @@
 major 4
 minor 0
 release 1
-<<<<<<< HEAD
-x 65
-y 94
-=======
 x 2003
 y 596
->>>>>>> d5deaadb
 w 456
 h 648
 font "helvetica-medium-r-8.0"
@@ -660,7 +655,6 @@
   0 1
 }
 endObjectProperties
-<<<<<<< HEAD
 
 # (Menu Mux PV)
 object menuMuxPVClass
@@ -864,5 +858,3 @@
   0 "run-command 'Setup MBF in hybrid mode' mbf-setup-tune -m H $(device):$(axis) TUNE"
 }
 endObjectProperties
-=======
->>>>>>> d5deaadb
