#!/usr/bin/env dls-python

# Simple script for setting the MBF into the appropriate tune measurement
# mode.
#
# This script is called from the front panel screen with the device name and one
# of the following three actions:
#
#   TUNE    Tune Only           Tune measurement, no feedback
#   AP      Tune Special        Multibunch tune only measurement
#   FB      Feedback On & Tune  Feedback and tune measurement, normal operation

from pkg_resources import require
require('cothread')
require('numpy')

import sys
import numpy
import argparse

from cothread import catools


DEFAULT_CONFIG = '/segfs/tango/cppserver/machine/diagnostic/MBF/epics/opi/scripts/MBF_tune.config'


DEVICE_TO_CONFIG_AXIS = {
<<<<<<< HEAD
    'SR-TMBF:X': 'X',
    'SR-TMBF:Y': 'Y',
    'SR-LMBF:IQ': 'L',     # not installed
    'LAB-TMBF:X': 'TX',    # not installed
    'LAB-TMBF:Y': 'TY',    # not installed
    'LAB-LMBF:IQ': 'TL',   # not installed
=======
    'SR23C-DI-TMBF-04:X': 'X',      # Temporary -04 until full commissioned
    'SR23C-DI-TMBF-04:Y': 'Y',
    'SR23C-DI-LMBF-01:IQ': 'L',
    'TS-DI-TMBF-02:X': 'X',
    'TS-DI-TMBF-02:Y': 'Y',
    'TS-DI-LMBF-01:IQ': 'L',
>>>>>>> 5c0cf632
}

VALID_MODES = ['TUNE', 'AP', 'FB']

DAC_OUT_FIR = 1
DAC_OUT_NCO = 2
DAC_OUT_SWEEP = 4


def _put(axis, pv, value):
    if axis:
        target = '%s:%s:%s' % (DEVICE, axis, pv)
    else:
        target = '%s:%s' % (DEVICE, pv)
    if args.debug:
        print '%s <= %s' % (target, repr(value))
    if not args.dry_run:
        catools.caput(target, value)

def put(pv, value):
    _put(AXIS, pv, value)

def put_axes(pv, value):
    if LMBF_MODE:
        _put(AXIS0, pv, value)
        _put(AXIS1, pv, value)
    else:
        _put(AXIS, pv, value)

def get(pv, **kargs):
    return catools.caget('%s:%s' % (DEVICE, pv), **kargs)



def get_config(config, key):
    if CONFIG_AXIS == 'T':
        key = '%s_%s' % (CONFIG_AXIS, key)
    else:
        key = '%s_%s_%s' % (CONFIG_AXIS, key, RING_MODE)
    try:
        return getattr(config, key)
    except AttributeError:
        print >>sys.stderr, 'Configuration for %s:%s in mode %s not found' % (
            CONFIG_AXIS, key, RING_MODE)
        raise

def compute_filter_size(tune):
    # Search for best filter size.  In this search we prefer shorter filters
    # over longer filters.
    best_error = 1
    filter = (0, 0)
    for length in range(3, N_TAPS + 1):
        for cycles in range(1, length):
            error = abs(tune - float(cycles) / length)
            if error < best_error:
                best_error = error
                filter = (cycles, length)
    return filter

def apply_overrides(setup, config_key):
    match = config_key + '_'
    l = len(match)
    for key in dir(setup):
        if key[:l] == match:
            print 'override: [%s] %s %s <= %s' % (
                key[:l], key[l:],
                getattr(setup, key[l:], None), getattr(setup, key))
            setattr(setup, key[l:], getattr(setup, key))
            delattr(setup, key)


# ------------------------------------------------------------------------------
# Argument parsing

parser = argparse.ArgumentParser(
    description = 'Configure device in specified setup mode.')
parser.add_argument(
    '-c', dest = 'config', default = DEFAULT_CONFIG,
    help = 'Alternative configuration file')
parser.add_argument(
    '-d', dest = 'debug', default = False, action = 'store_true',
    help = 'Enable debug mode')
parser.add_argument(
    '-m', dest = 'ring_mode', default = None,
    help = 'Specify ring mode, otherwise PV will be consulted')
parser.add_argument(
    '-t', dest = 'tune', default = None, type = float,
    help = 'Specify tune, otherwise config file will be consulted')
parser.add_argument(
    '-n', dest = 'dry_run', default = False, action = 'store_true',
    help = 'Dry run, don\'t actually write to device')
parser.add_argument('device', help = 'TMBF device name to configure')
parser.add_argument('mode',
    help = 'Configuration mode, must be one of %s' % ', '.join(VALID_MODES))
args = parser.parse_args()

MODE = args.mode
CONFIG_FILE = args.config
DEVICE, AXIS = args.device.split(':')

try:
    CONFIG_AXIS = DEVICE_TO_CONFIG_AXIS[args.device]
except:
    parser.error('Device \'%s\' not known' % args.device)
if MODE not in VALID_MODES:
    parser.error('Setup mode \'%s\' is invalid' % MODE)

"""
if args.ring_mode is None:
    RING_MODE = catools.caget('SR-CS-RING-01:MODE', datatype = str)
else:
    RING_MODE = args.ring_mode
"""
RING_MODE = 'ESRF'

# Read fundamental parameters from device
LMBF_MODE = get('MODE')
if LMBF_MODE:
    AXIS0 = get('AXIS0')
    AXIS1 = get('AXIS1')
N_TAPS = get('BUNCH_TAPS')
BUNCH_COUNT = get('BUNCHES')


# ------------------------------------------------------------------------------
# Assemble final configuration to apply

# Load setup defaults
import setup_defaults as setup

# Load the specified configuration file and use definitions to override the
# default setup.  This contains overrides for the globals below together with
# settings for the mode specific default tune in a backwards compatible format.
config = {}
execfile(CONFIG_FILE, {}, config)
setup.__dict__.update(config)

# Load tune from config file in its strange compatibility format
if args.tune is None:
    setup.tune = float(get_config(setup, 'tune'))
else:
    setup.tune = args.tune
setup.cycles, setup.length = compute_filter_size(setup.tune)


# Apply mode specific overrides.
apply_overrides(setup, MODE)

# Apply any ring mode/axis specific overrides.
apply_overrides(setup, '%s_%s' % (CONFIG_AXIS, RING_MODE))
apply_overrides(setup, CONFIG_AXIS)


# Compute desired bunch enable pattern.
BUNCH_ENABLES = numpy.zeros(BUNCH_COUNT, dtype = int)
if setup.single_bunch:
    BUNCH_ENABLES[setup.bunch] = 1
else:
    BUNCH_ENABLES[:] = 1

BUNCH_ONES = numpy.ones(BUNCH_COUNT, dtype = int)
BUNCH_ZEROS = numpy.zeros(BUNCH_COUNT, dtype = int)


# ------------------------------------------------------------------------------
# Write computed configuration

# First a bunch of sanity settings, in case somebody has been messing with
# stuff.
put_axes('DAC:ENABLE_S', 'Off')        # Turn off while we mess with settings

# Make sure we're sane.
put_axes('ADC:LOOPBACK_S', 'Normal')
put('SEQ:0:BANK_S', 'Bank 0')
put('SEQ:RESET_WIN_S', 0)

# Ensure no triggers are running and the sequencer is stopped
put('TRG:SEQ:DISARM_S', 0)
put('SEQ:RESET_S', 0)

# Ensure super sequencer isn't in a strange state
put('SEQ:SUPER:COUNT_S', 1)
put('SEQ:SUPER:RESET_S', 0)

# Ensure the blanking interval is right (this is not axis specific)
_put(None, 'TRG:BLANKING_S', setup.blanking_interval)


# Configure FIR as selected
put('FIR:0:LENGTH_S', setup.length)
put('FIR:0:CYCLES_S', setup.cycles)
put('FIR:0:USEWF_S', 'Settings')
put('FIR:GAIN_S', '-42dB')

# Configure bunch bank #0 for FIR and selected operation
put('BUN:0:FIRWF_S', BUNCH_ZEROS)
put('BUN:0:OUTWF_S', setup.dac_output * BUNCH_ONES)
put('BUN:0:GAINWF_S', BUNCH_ONES)

# Similarly configure bank #1 for sweep as appropriate
SWEEP_OUT = BUNCH_ENABLES * DAC_OUT_SWEEP
if setup.keep_feedback:
    SWEEP_OUT |= setup.dac_output
put('BUN:1:FIRWF_S', BUNCH_ZEROS)
put('BUN:1:OUTWF_S', SWEEP_OUT)
put('BUN:1:GAINWF_S', BUNCH_ONES)

# Configure bank #2 for bunch cleaning (NCO)
# gain is set by an external program depending on the filling pattern
SWEEP_OUT = BUNCH_ONES * DAC_OUT_NCO
put('BUN:2:FIRWF_S', BUNCH_ZEROS)
put('BUN:2:OUTWF_S', SWEEP_OUT)
put('BUN:2:GAINWF_S', BUNCH_ZEROS)

# Disable all sequencer triggers and configure triggering on external trigger
TRIGGER_SOURCES = ['SOFT', 'EXT', 'PM', 'ADC0', 'ADC1', 'SEQ0', 'SEQ1']
for source in TRIGGER_SOURCES:
    put('TRG:SEQ:%s:EN_S' % source, 'Ignore')
put('TRG:SEQ:EXT:EN_S', 'Enable')
put('TRG:SEQ:EXT:BL_S', 'All')
put('TRG:SEQ:MODE_S', 'Rearm')
put('TRG:SEQ:DELAY_S', 0)

# Configure detector 0
put('DET:0:ENABLE_S', 'Enabled')
put('DET:0:SCALING_S', setup.det_gain)
put('DET:SELECT_S', setup.detector_input)
put('DET:FIR_DELAY_S', 0)       # Safer than any other setting!
put('DET:0:BUNCHES_S', BUNCH_ENABLES)

# Configure sequencer for tune measurement
sweep_start = setup.harmonic + setup.tune - setup.sweep_range
sweep_end = sweep_start + 2 * setup.sweep_range
if setup.tune_reverse:
    sweep_start, sweep_end = sweep_end, sweep_start
put('SEQ:1:COUNT_S', 4096)
put('SEQ:1:START_FREQ_S', sweep_start)
put('SEQ:1:END_FREQ_S', sweep_end)
put('SEQ:1:CAPTURE_S', 'Capture')
put('SEQ:1:BANK_S', 'Bank 1')
put('SEQ:1:HOLDOFF_S', setup.sweep_holdoff)
put('SEQ:1:DWELL_S', setup.sweep_dwell_time)
put('SEQ:1:GAIN_S', setup.sweep_gain)
put('SEQ:1:ENABLE_S', 'On')
put('SEQ:1:ENWIN_S', 'Windowed')
put('SEQ:1:BLANK_S', 'Blanking')

put('SEQ:PC_S', 1)

# Now we can go!
put_axes('DAC:ENABLE_S', 'On')
put('TRG:SEQ:ARM_S', 0)


# vim: set filetype=python:<|MERGE_RESOLUTION|>--- conflicted
+++ resolved
@@ -25,21 +25,12 @@
 
 
 DEVICE_TO_CONFIG_AXIS = {
-<<<<<<< HEAD
     'SR-TMBF:X': 'X',
     'SR-TMBF:Y': 'Y',
     'SR-LMBF:IQ': 'L',     # not installed
-    'LAB-TMBF:X': 'TX',    # not installed
-    'LAB-TMBF:Y': 'TY',    # not installed
-    'LAB-LMBF:IQ': 'TL',   # not installed
-=======
-    'SR23C-DI-TMBF-04:X': 'X',      # Temporary -04 until full commissioned
-    'SR23C-DI-TMBF-04:Y': 'Y',
-    'SR23C-DI-LMBF-01:IQ': 'L',
-    'TS-DI-TMBF-02:X': 'X',
-    'TS-DI-TMBF-02:Y': 'Y',
-    'TS-DI-LMBF-01:IQ': 'L',
->>>>>>> 5c0cf632
+    'LAB-TMBF:X': 'X',    # not installed
+    'LAB-TMBF:Y': 'Y',    # not installed
+    'LAB-LMBF:IQ': 'L',   # not installed
 }
 
 VALID_MODES = ['TUNE', 'AP', 'FB']
