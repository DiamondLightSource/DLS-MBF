#!/bin/env python

from __future__ import print_function

import sys
import traceback
import numpy


# Converts a line numbers into a numpy array.
def fromstring(line):
    if line == '\n':
        # Alas, there is a nasty bug in fromstring if the string is empty: we
        # get [-1] returned instead!
        return numpy.empty(0)
    else:
        # This is a bit faster than map(double, line.split()); pity about the
        # empty string bug!
        return numpy.fromstring(line, sep = ' ')


def load_replay(filename, max_n = 0, conj = False):
    s_valid = False
    ts_i = ''
    ts_q = ''

    N = 0
    result = []

    replay = file(filename)
    for line in replay:
        pv, day, time, count, rest = line.split(' ', 4)
        value = fromstring(rest)

        if pv.endswith(':I'):
            value_i = value
            ts_i = time
        elif pv.endswith(':Q'):
            value_q = value
            ts_q = time
        else:
            value_s = value
            if not s_valid:
                s_valid = True

        if ts_i == ts_q == time and s_valid:
            iq = value_i + 1j * value_q
            if conj:
                iq = numpy.conj(iq)
            result.append((value_s, iq))
            N += 1

            if max_n and N >= max_n:
                break

    return result


def load_replay_mat(filename, max_n = 0, conj = False):
    from scipy.io import loadmat
    replay = loadmat(filename, squeeze_me = True)
    s = replay['s']
    iq = replay['iq']
    if conj:
        iq = numpy.conj(iq)
    # Try and figure out which way round iq is.  We want iq.shape[1]==len(s),
    # and we need a two dimensional array (to treat as a list of values).
    if len(iq.shape) == 1:
        iq = iq.reshape(1, -1)
    elif iq.shape[0] == len(s):
        # Probably wrong way round
        iq = iq.T
    if max_n > 0:
        iq = iq[:max_n]
    # Return values as a list
    return [(s, r_iq) for r_iq in iq]


def replay_s_iq(s_iq, fit_tune, keep_traces, filter_trace=None):
    traces = []
    for s, iq in s_iq:
        try:
            trace = fit_tune(s, iq)
        except KeyboardInterrupt:
            raise
        except:
<<<<<<< HEAD
            print('Fit failed', file=sys.stderr)
=======
            print('Fit failed', file = sys.stderr)
>>>>>>> 62ad3242
            traceback.print_exc()

        if filter_trace:
            trace = filter_trace(trace)
        if keep_traces:
            traces.append(trace)
    return traces<|MERGE_RESOLUTION|>--- conflicted
+++ resolved
@@ -84,11 +84,7 @@
         except KeyboardInterrupt:
             raise
         except:
-<<<<<<< HEAD
-            print('Fit failed', file=sys.stderr)
-=======
             print('Fit failed', file = sys.stderr)
->>>>>>> 62ad3242
             traceback.print_exc()
 
         if filter_trace:
