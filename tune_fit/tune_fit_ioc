# Tune fitting IOC

# from pkg_resources import require
# 
# require('cothread==2.14')
# require('numpy==1.11.1')
# require('epicsdbbuilder==1.2')

import sys, os

<<<<<<< HEAD
require('cothread==2.14')
require('numpy>=1.11.1')
require('epicsdbbuilder==1.2')
=======
import mbf.requires
>>>>>>> 3219a200

# Import the basic framework components.
from softioc import softioc, builder
from softioc import pvlog

import cothread
import fit_loop
import persistence
import support


# Start by loading the configuration file
config = support.read_config(sys.argv[1])

# Read the required configuration parameters
ioc_name = config['ioc_name']
sources = config['sources'].split()


# A couple of identification PVs
builder.SetDeviceName(ioc_name)
builder.stringIn('WHOAMI', VAL = 'Beam Current Lifetime Monitor')
builder.stringIn('HOSTNAME', VAL = os.uname()[1])
builder.UnsetDevice()


# Create the fitters
persist = persistence.Persistence(config)
fitters = [fit_loop.TuneFitLoop(persist, config, source) for source in sources]

# Now get the IOC started
builder.LoadDatabase()
softioc.iocInit()

# Finally run the fitters
persist.start()
for fitter in fitters:
    fitter.start()

softioc.interactive_ioc(globals())

# vim: set filetype=python:<|MERGE_RESOLUTION|>--- conflicted
+++ resolved
@@ -8,13 +8,7 @@
 
 import sys, os
 
-<<<<<<< HEAD
-require('cothread==2.14')
-require('numpy>=1.11.1')
-require('epicsdbbuilder==1.2')
-=======
 import mbf.requires
->>>>>>> 3219a200
 
 # Import the basic framework components.
 from softioc import softioc, builder
