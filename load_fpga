#!/bin/bash

# Script for loading FPGA onto machine.  Must be called on target system.

set -e

BIT_FILE=amc525_lmbf.bit
while getopts 'f:h' option; do
    case "$option" in
        f)  BIT_FILE="$OPTARG" ;;
        h)  cat <<'EOF'
Usage: load_fpga [-f bit-file] addresses
    -f bit-file
        Optionally specify location of bit file, otherwise $BIT_FILE will
        be loaded from the current directory
EOF
            exit 0 ;;
        *)  echo >&2 'Invalid option: try -h for help'
            exit 1 ;;
    esac
done
shift $((OPTIND-1))

<<<<<<< HEAD
if (($# > 0)); then
    AMC525_IPS=("$@")
else
    AMC525_IPS=(199)
=======
if (($# == 0)); then
    echo >&2 'Must specify addresses to load'
    exit 1
>>>>>>> 21ee7b30
fi
AMC525_IPS=("$@")


# First of all ensure that nobody is trying to use the hardware before reloading
# the FPGA.  This avoids trouble during reset, as hot-plug is a bit fragile...
USERS="$(lsof -t /dev/amc525_lmbf.* 2>/dev/null)" || true
[[ -n $USERS ]]  &&  kill -9 $USERS

for ip in "${AMC525_IPS[@]}"; do
    ip=192.168.40.$ip
    scp "$BIT_FILE" root@$ip:/tmp/amc525_lmbf.bit
    ssh -x root@$ip amc525_lbtool fpga_load /tmp/amc525_lmbf.bit
done<|MERGE_RESOLUTION|>--- conflicted
+++ resolved
@@ -21,16 +21,9 @@
 done
 shift $((OPTIND-1))
 
-<<<<<<< HEAD
-if (($# > 0)); then
-    AMC525_IPS=("$@")
-else
-    AMC525_IPS=(199)
-=======
 if (($# == 0)); then
     echo >&2 'Must specify addresses to load'
     exit 1
->>>>>>> 21ee7b30
 fi
 AMC525_IPS=("$@")
 
