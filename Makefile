--- conflicted
+++ resolved
@@ -116,15 +116,6 @@
 .PHONY: print_version
 
 
-<<<<<<< HEAD
-default: epics matlab tune_fit driver
-
-install: default
-	make driver-rpm
-.PHONY: install
-
-=======
->>>>>>> de3eba6f
 clean: clean-epics
 	rm -rf $(BUILD_DIR)
 	make -C matlab clean
