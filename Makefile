# Top level makefile for building VHDL project

MBF_TOP := $(CURDIR)


# We define two sets of targets which can be overridden in the CONFIG file.

# This defines the targets which are built when `make` is run with no target.
# This target is defined for developer convenience.
DEFAULT_TARGETS = epics matlab tune_fit

# These targets are built when `make install` is run, and should define all the
# targets which are expected to be built as part of the system installation.
INSTALL_TARGETS = epics matlab tune_fit driver-rpm opi


include Makefile.common

include VERSION


MAKE_LOCAL = \
    $(MAKE) -C $< -f $(MBF_TOP)/$1/Makefile.local MBF_TOP=$(MBF_TOP) $@


default: $(DEFAULT_TARGETS)
.PHONY: default

install: $(INSTALL_TARGETS)
.PHONY: install



# ------------------------------------------------------------------------------
# FPGA build

# The following targets are passed through to the FPGA build
FPGA_TARGETS = \
    fpga fpga_project runvivado edit_bd save_bd create_bd load_fpga fpga_built
.PHONY: $(FPGA_TARGETS)

$(FPGA_TARGETS): $(FPGA_BUILD_DIR)
	$(call MAKE_LOCAL,AMC525)

$(FPGA_BUILD_DIR):
	mkdir -p $@

clean-fpga:
	rm -rf $(FPGA_BUILD_DIR)
.PHONY: clean-fpga


# ------------------------------------------------------------------------------
# Driver build

DRIVER_TARGETS = driver insmod rmmod install-dkms remove-dkms driver-rpm udev
.PHONY: $(DRIVER_TARGETS)

$(DRIVER_TARGETS): $(DRIVER_BUILD_DIR)
	$(call MAKE_LOCAL,driver)

$(DRIVER_BUILD_DIR):
	mkdir -p $@

clean-driver:
	rm -rf $(DRIVER_BUILD_DIR)
.PHONY: clean-driver


# ------------------------------------------------------------------------------
# EPICS build

# The EPICS build is a pain: configure/RELEASE contains core build information
# that must be present before the built begins.  Here we construct it from our
# top level CONFIG file.

epics/configure/RELEASE: CONFIG
	echo '# Automatically generated. DO NOT EDIT THIS FILE!!!' >$@
	echo EPICS_DEVICE = $(EPICS_DEVICE) >>$@
	echo EPICS_BASE = $(EPICS_BASE) >>$@

epics: epics/configure/RELEASE
	make -C $@
.PHONY: epics

clean-epics:
	touch epics/configure/RELEASE
	make -C epics clean uninstall
	rm -f epics/configure/RELEASE
.PHONY: clean-epics


# ------------------------------------------------------------------------------
# Miscellanous other targets

matlab:
	make -C $@
.PHONY: matlab

tune_fit:
	make -C $@
.PHONY: tune_fit

opi:
	make -C $@
.PHONY: opi


print_version:
	@echo VERSION_EXTRA=$(VERSION_EXTRA)
	@echo VERSION_MAJOR=$(VERSION_MAJOR)
	@echo VERSION_MINOR=$(VERSION_MINOR)
	@echo VERSION_PATCH=$(VERSION_PATCH)
	@echo GIT_VERSION=$(GIT_VERSION)
	@echo MBF_VERSION=$(MBF_VERSION)
.PHONY: print_version


<<<<<<< HEAD
default: epics matlab tune_fit driver

install: default
	make driver-rpm
.PHONY: install

=======
>>>>>>> 0ffadce8
clean: clean-epics
	rm -rf $(BUILD_DIR)
	make -C matlab clean
	make -C tune_fit clean
	make -C opi clean
.PHONY: clean<|MERGE_RESOLUTION|>--- conflicted
+++ resolved
@@ -116,15 +116,6 @@
 .PHONY: print_version
 
 
-<<<<<<< HEAD
-default: epics matlab tune_fit driver
-
-install: default
-	make driver-rpm
-.PHONY: install
-
-=======
->>>>>>> 0ffadce8
 clean: clean-epics
 	rm -rf $(BUILD_DIR)
 	make -C matlab clean
