# Top level makefile for building VHDL project

MBF_TOP := $(CURDIR)


# We define two sets of targets which can be overridden in the CONFIG file.

# This defines the targets which are built when `make` is run with no target.
# This target is defined for developer convenience.
DEFAULT_TARGETS = python epics matlab tune_fit iocs

# These targets are built when `make install` is run, and should define all the
# targets which are expected to be built as part of the system installation.
INSTALL_TARGETS = $(DEFAULT_TARGETS) install-python driver-rpm opi


include Makefile.common

include VERSION


MAKE_LOCAL = \
    $(MAKE) -C $< -f $(MBF_TOP)/$1/Makefile.local MBF_TOP=$(MBF_TOP) $@


default: $(DEFAULT_TARGETS)
.PHONY: default

install: $(INSTALL_TARGETS)
.PHONY: install


# The following file is a prerequisite for both the EPICS and FPGA builds.
DEFS_PATH = python/mbf/defs_path.py


# ------------------------------------------------------------------------------
# FPGA build

# The following targets are passed through to the FPGA build
FPGA_TARGETS = \
    fpga fpga_project runvivado edit_bd save_bd create_bd load_fpga fpga_built
.PHONY: $(FPGA_TARGETS)

$(FPGA_TARGETS): $(FPGA_BUILD_DIR) $(DEFS_PATH)
	$(call MAKE_LOCAL,AMC525)

$(FPGA_BUILD_DIR):
	mkdir -p $@

clean-fpga:
	rm -rf $(FPGA_BUILD_DIR)
.PHONY: clean-fpga


# ------------------------------------------------------------------------------
# Driver build

DRIVER_TARGETS = driver insmod rmmod install-dkms remove-dkms driver-rpm udev
.PHONY: $(DRIVER_TARGETS)

$(DRIVER_TARGETS): $(DRIVER_BUILD_DIR)
	$(call MAKE_LOCAL,driver)

$(DRIVER_BUILD_DIR):
	mkdir -p $@

clean-driver:
	rm -rf $(DRIVER_BUILD_DIR)
.PHONY: clean-driver


# ------------------------------------------------------------------------------
# Miscellanous self contained targets

# All the targets below are implemented by simple recursive calls to make.
DIR_TARGETS = epics matlab tune_fit opi iocs python tango

$(DIR_TARGETS):
	make -C $@
.PHONY: $(DIR_TARGETS)


$(DEFS_PATH):
	make -C python

epics: $(DEFS_PATH)
tune_fit: $(DEFS_PATH)


# This is a bit excessive, as the whole epics build isn't a real dependency, but
# it's more manageable this way.
opi: epics

# The db files are required to built Epics to Tango bridges
tango: epics


<<<<<<< HEAD
# ------------------------------------------------------------------------------
# Miscellanous other targets

# All the targets below are implemented by simple recursive calls to make.
DIR_TARGETS = epics matlab tune_fit opi iocs python tango

$(DEFS_PATH):
	make -C python

install-python:
	make -C python install
.PHONY: install-python

tune_fit: $(DEFS_PATH)


$(DIR_TARGETS):
	make -C $@
.PHONY: $(DIR_TARGETS)

=======
>>>>>>> ce66d764
# Note that because we use pattern matching for our subdirectory clean targets,
# we can't mark these targets as .PHONY, because it seems that .PHONY targets
# don't participate in pattern matching.
clean-%:
	make -C $* clean

clean: $(DIR_TARGETS:%=clean-%)
	rm -rf $(BUILD_DIR)
.PHONY: clean


print_version:
	@echo VERSION_EXTRA=$(VERSION_EXTRA)
	@echo VERSION_MAJOR=$(VERSION_MAJOR)
	@echo VERSION_MINOR=$(VERSION_MINOR)
	@echo VERSION_PATCH=$(VERSION_PATCH)
	@echo GIT_VERSION=$(GIT_VERSION)
	@echo MBF_VERSION=$(MBF_VERSION)
.PHONY: print_version<|MERGE_RESOLUTION|>--- conflicted
+++ resolved
@@ -11,7 +11,7 @@
 
 # These targets are built when `make install` is run, and should define all the
 # targets which are expected to be built as part of the system installation.
-INSTALL_TARGETS = $(DEFAULT_TARGETS) install-python driver-rpm opi
+INSTALL_TARGETS = $(DEFAULT_TARGETS) driver-rpm opi
 
 
 include Makefile.common
@@ -95,30 +95,11 @@
 # The db files are required to built Epics to Tango bridges
 tango: epics
 
-
-<<<<<<< HEAD
-# ------------------------------------------------------------------------------
-# Miscellanous other targets
-
-# All the targets below are implemented by simple recursive calls to make.
-DIR_TARGETS = epics matlab tune_fit opi iocs python tango
-
-$(DEFS_PATH):
-	make -C python
-
 install-python:
 	make -C python install
 .PHONY: install-python
 
-tune_fit: $(DEFS_PATH)
 
-
-$(DIR_TARGETS):
-	make -C $@
-.PHONY: $(DIR_TARGETS)
-
-=======
->>>>>>> ce66d764
 # Note that because we use pattern matching for our subdirectory clean targets,
 # we can't mark these targets as .PHONY, because it seems that .PHONY targets
 # don't participate in pattern matching.
