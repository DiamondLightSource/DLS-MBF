# This is the configuration part of the makefile designed to be shared among
# other makefiles as required.

# ------------------------------------------------------------------------------
# List of symbols which can be defined in the CONFIG file

# FPGA build and simulation tools
MUST_DEFINE += VIVADO
MUST_DEFINE += VSIM

# Matlab C extension compiler
MUST_DEFINE += MEX

# EPICS support tools
MUST_DEFINE += EPICS_BASE
MUST_DEFINE += EPICS_DEVICE


<<<<<<< HEAD
# Tool for building matlab
MEX = /sware/com/matlab_2017a/bin/mex
=======
# The following defaults can be overridden in the CONFIG file
>>>>>>> 21ee7b30

# Identifies license server for FPGA tools
LM_LICENSE_FILE =

PYTHON = python2

BUILD_DIR = $(MBF_TOP)/build
FPGA_BUILD_DIR = $(BUILD_DIR)/fpga
DRIVER_BUILD_DIR = $(BUILD_DIR)/driver
SIM_BUILD_DIR = $(BUILD_DIR)/sim


# ------------------------------------------------------------------------------

# The following extremly tricksy makefile code converts the list of MUST_DEFINE
# names into symbols which will generate a suitable error when an attempt is
# made to expand them.  These will be defined in the CONFIG file.
define _MUST_DEFINE
    $1 = $$(error Must define symbol $1 in CONFIG file)
endef
_EVAL_MUST_DEFINE = $(eval $(_MUST_DEFINE))
$(foreach var,$(MUST_DEFINE),$(call _EVAL_MUST_DEFINE,$(var)))

include $(MBF_TOP)/CONFIG


PYTHONDIR = $(MBF_TOP)/AMC525/python

# Convert license file from space separate to : separated list
SPACE := $(subst ,, )
export LM_LICENSE_FILE := $(subst $(SPACE),:,$(LM_LICENSE_FILE))

# The default shell used by make is sh, but we may want to use the bash pipefail
# option.  On most systems this still works because sh is now usually linked to
# bash, but on Ubuntu sh is linked to dash which doesn't support pipefail.
# Setting this option is always safe, just makes bash an explicit dependency.
SHELL = bash<|MERGE_RESOLUTION|>--- conflicted
+++ resolved
@@ -16,12 +16,7 @@
 MUST_DEFINE += EPICS_DEVICE
 
 
-<<<<<<< HEAD
-# Tool for building matlab
-MEX = /sware/com/matlab_2017a/bin/mex
-=======
 # The following defaults can be overridden in the CONFIG file
->>>>>>> 21ee7b30
 
 # Identifies license server for FPGA tools
 LM_LICENSE_FILE =
